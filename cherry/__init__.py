--- conflicted
+++ resolved
@@ -5,14 +5,8 @@
 from . import rewards
 from . import envs
 from . import utils
-<<<<<<< HEAD
-from . import policies
-from . import mpi
-from . import optim
-from . import plot
-=======
 from . import optim
 from . import nn
 from . import models
 from . import distributions
->>>>>>> 79ad4025
+from . import plot