#!/usr/bin/env python3

import cherry as ch
from .base import Wrapper


class Runner(Wrapper):

    """
    Runner wrapper.
    """

    def __init__(self, env):
        super(Runner, self).__init__(env)
        self.env = env
        self._needs_reset = True
        self._current_state = None

    def reset(self, *args, **kwargs):
        self._current_state = self.env.reset(*args, **kwargs)
        self._needs_reset = False
        return self._current_state

    def run(self,
            get_action,
            steps=None,
            episodes=None,
            render=False):
        """
        Runner wrapper's run method.
        """

        if steps is None:
            steps = float('inf')
        if episodes is None:
            episodes = float('inf')

        replay = ch.ExperienceReplay()
        collected_episodes = 0
        collected_steps = 0
        while True:
            if collected_steps >= steps or collected_episodes >= episodes:
                return replay
            if self._needs_reset:
                self.reset()
            info = {}
            action = tuple(get_action(self._current_state))
            if len(action) == 2:
                info = action[1]
                action = action[0]
            else:
                action = action[0]
            old_state = self._current_state
            state, reward, done, _ = self.env.step(action)
            if done:
                collected_episodes += 1
<<<<<<< HEAD
                self._needs_reset = True
            replay.add(old_state, action, reward, state, done, info=info)
=======
                state = self.env.reset()
            replay.append(old_state, action, reward, state, done, info=info)
>>>>>>> d80ed19d
            self._current_state = state
            if render:
                self.env.render()
            collected_steps += 1<|MERGE_RESOLUTION|>--- conflicted
+++ resolved
@@ -54,13 +54,8 @@
             state, reward, done, _ = self.env.step(action)
             if done:
                 collected_episodes += 1
-<<<<<<< HEAD
                 self._needs_reset = True
-            replay.add(old_state, action, reward, state, done, info=info)
-=======
-                state = self.env.reset()
             replay.append(old_state, action, reward, state, done, info=info)
->>>>>>> d80ed19d
             self._current_state = state
             if render:
                 self.env.render()
